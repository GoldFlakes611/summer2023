'''
Name: sampler.py
Description: Sampler for reading data from the dataset and setting up data for training
Date: 2023-08-28
Date Modified: 2023-08-28
'''
import multiprocessing as mp
import pathlib

from klogs import kLogger
TAG = "SAMPLER"
log = kLogger(TAG)

import cv2
import numpy as np
from openbot import list_dirs, load_labels
from scipy.stats import truncnorm
from torch.utils.data import Dataset, random_split


def process_data(sample):
    '''
    Processes a sample and return it in the correct formats
    Args:
        sample (tuple): tuple of (steering, throttle, image)
    Returns:
        tuple: tuple of (steering, throttle, image)
    '''
    steer, throttle, image = sample
    data = np.asarray(bytearray(image), dtype=np.uint8)
    image = cv2.imdecode(data, cv2.IMREAD_COLOR)
    image = cv2.cvtColor(image , cv2.COLOR_BGR2RGB)
    return steer, throttle, image

<<<<<<< HEAD
#change the value of rangeY to(58,282) for center crop and (136,360) for bottom crop
def process_image(img, aug_pixel, rangeY=(58, 282), rangeX=(208, 432), endShape=(224, 224)):
=======

def process_image(img, aug_pixel, rangeY=(136, 360), rangeX=(208, 432), endShape=(224, 224)):
    '''
    Processes an image and returns it in the correct format
    Args:
        img (np.array): image to be processed
        aug_pixel (int): number of pixels to augment
        rangeY (tuple): range of pixels in Y direction to crop
        rangeX (tuple): range of pixels in X direction to crop
        endShape (tuple): shape of the output image
    Returns:
        np.array: processed image
    '''
>>>>>>> acf3cf07
    new_rangeX = (rangeX[0] + aug_pixel, rangeX[1] + aug_pixel)
    new_img = img[rangeY[0]:rangeY[1], new_rangeX[0]:new_rangeX[1]]
    return cv2.resize(new_img, endShape)


class ImageSampler(Dataset):
    '''
    ImageSampler class - a class for sampling images from the dataset

    Args:
        dataset_path (str): path to dataset
    
    Methods:
        prepare_datasets(tfrecords)
        load_sample(dataset_paths)
        load_sample_tfrecord(dataset_path)
        load_sample_openbot(dataset_path)
        process(img, steering, throttle)
    '''
    def __init__(self, dataset_path):
        self.datasets = []
        self.size = 0
        self.imgs = []
        self.steering = []
        self.throttle = []

        self.steering_factor = 208  # when steering is 1, we move 300 pixel (assumption)
        max_aug = 208
        self.max_steering_aug = max_aug / self.steering_factor
        self.scale = self.max_steering_aug / 2
        self.prepare_datasets(dataset_path)

    def load_sample_tfrecord(self, dataset_path):
        '''
        Loads a sample from a tfrecord dataset
        Args:
            dataset_path (str): path to dataset
        Returns:
            list: list of samples
        '''
        from torchdata.datapipes.iter import FileOpener
        return [
            (sample["steer"].item(), sample["throttle"].item(), sample["image"][0]) 
            for sample in FileOpener(dataset_path, mode="b").load_from_tfrecord()
        ]

    def load_sample_openbot(self, dataset_path):
        '''
        Loads a sample from an openbot dataset
        Args:
            dataset_path (str): path to dataset
        Returns:
            list: list of samples
        '''
        samples = []
        for image_path, ctrl_cmd in load_labels(dataset_path, list_dirs(dataset_path)).items():
            try:
                with open(image_path, "rb") as f:
                    image = f.read()
                samples.append((
                    float(ctrl_cmd[1]) / 255.0,  # steer
                    float(ctrl_cmd[0]) / 255.0,  # throttle
                    image,  # image
                ))
            except FileNotFoundError:
                log.error(f"File not found: {image_path}")

        return samples

    def load_sample(self, dataset_paths):
        '''
        Loads a sample from a generic dataset
        Args:
            dataset_paths (str): path to dataset
        Returns:
            list: list of samples
        '''
        # XXX: Some compatibility with old tfrecord datasets
        # This is not that efficient, so eventually we will  
        # put everything into a datapipe.
        samples = []
        for dataset_path in dataset_paths:
            if not pathlib.Path(dataset_path).is_dir():
                samples.extend(self.load_sample_tfrecord([dataset_path]))
            else:
                samples.extend(self.load_sample_openbot(dataset_path))

        return samples

    def prepare_datasets(self, tfrecords):
        """adds the datasets found in directories: dirs to each of their corresponding member variables

        Parameters:
        -----------
        dirs : string/list of strings
            Directories where dataset is stored"""
        self.datasets.extend(tfrecords)
        dataset = self.load_sample(tfrecords)
        with mp.Pool() as pool:
            data = pool.map(process_data, dataset)

        self.size += len(data)
        # Transpose the data
        steering, throttle, imgs = list(zip(*data))
        self.imgs.extend(imgs)
        self.steering.extend(steering)
        self.throttle.extend(throttle)
        self._prepare()

    def _prepare(self):
        """
        Run this function before sampling, and after adding all the datasets
        """
        self.steering = np.array(self.steering)
        self.throttle = np.array(self.throttle)
        self.imgs = np.stack(self.imgs)

    def process(self, img, steering, throttle):
        '''
        Processes an image and returns it in the correct format, applies translation
        Args:
            img (np.array): image to be processed
            steering (float): steering angle
            throttle (float): throttle angle
        Returns:
            np.array: processed image
            float: steering angle
            float: throttle
        '''
        max_steering_aug = self.max_steering_aug
        scale = self.scale

        # Translate the image randomly
        loc = steering
        l = max(-1, loc - max_steering_aug)
        r = min(1, loc + max_steering_aug)
        a, b = (l - loc) / scale, (r - loc) / scale
        r = truncnorm(a, b, loc, scale).rvs().astype('float32')
        diff = steering - r
        aug = np.floor(diff * self.steering_factor).astype('int32')
        steering = r  # The pixel to angle conversion is approximate

        img = process_image(img, aug)
        return img, steering, throttle

    def __len__(self):
        return self.size

    def __getitem__(self, index):
        img = self.imgs[index]
        steering = self.steering[index]
        throttle = self.throttle[index]

        return *self.process(img, steering, throttle),


def load_full_dataset(dataset_paths, train_test_split=0.8):
    '''
    Loads a full dataset from a list of paths
    Args:
        dataset_paths (list): list of paths to datasets
        train_test_split (float): percentage of data to be used for training
    Returns:
        tuple: trainset, testset
    '''
    train_datasets = []
    test_datasets = []
    for dataset_path in dataset_paths:
        dataset_path = pathlib.Path(dataset_path)
        if not dataset_path.is_dir():
            train_datasets.append(dataset_path)
        else:
            if (dataset_path / "train").is_dir():
                train_datasets.append(dataset_path / "train")
            if (dataset_path / "tfrecords" / "train.tfrec").exists():
                train_datasets.append(dataset_path / "tfrecords" / "train.tfrec")
            if (dataset_path / "test").is_dir():
                test_datasets.append(dataset_path / "test")

    trainset = ImageSampler(train_datasets)
    if test_datasets:
        testset = ImageSampler(test_datasets)
    else:
        train_size = int(len(trainset) * train_test_split)
        trainset, testset = random_split(trainset, [train_size, len(trainset) - train_size])

    log.info(f"Training: {len(trainset)}, Testing {len(testset)}")
    return trainset, testset<|MERGE_RESOLUTION|>--- conflicted
+++ resolved
@@ -32,11 +32,7 @@
     image = cv2.cvtColor(image , cv2.COLOR_BGR2RGB)
     return steer, throttle, image
 
-<<<<<<< HEAD
 #change the value of rangeY to(58,282) for center crop and (136,360) for bottom crop
-def process_image(img, aug_pixel, rangeY=(58, 282), rangeX=(208, 432), endShape=(224, 224)):
-=======
-
 def process_image(img, aug_pixel, rangeY=(136, 360), rangeX=(208, 432), endShape=(224, 224)):
     '''
     Processes an image and returns it in the correct format
@@ -49,7 +45,6 @@
     Returns:
         np.array: processed image
     '''
->>>>>>> acf3cf07
     new_rangeX = (rangeX[0] + aug_pixel, rangeX[1] + aug_pixel)
     new_img = img[rangeY[0]:rangeY[1], new_rangeX[0]:new_rangeX[1]]
     return cv2.resize(new_img, endShape)
