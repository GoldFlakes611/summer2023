'''
Name: sampler.py
Description: Sampler for reading data from the dataset and setting up data for training
Date: 2023-08-28
Date Modified: 2023-08-28
'''
import pathlib

import mp_sharedmap
import numpy as np
import torch
from device import device
from klogs import kLogger
from openbot import list_dirs, load_labels
from scipy.stats import truncnorm
from torch.utils.data import Dataset, random_split
from torchvision import io, transforms

TAG = "SAMPLER"
log = kLogger(TAG)


def process_data(sample):
    '''
    Processes a sample and return it in the correct formats
    Args:
        sample (tuple): tuple of (steering, throttle, image)
    Returns:
        tuple: tuple of (steering, throttle, image)
    '''
    steer, throttle, image = sample
    if isinstance(image, str):
        image = io.read_image(image, mode=io.ImageReadMode.RGB)
    else:
        data = torch.tensor(bytearray(image), dtype=torch.uint8)
        image = io.decode_image(data, mode=io.ImageReadMode.RGB)

    return steer, throttle, image


class ImageSampler(Dataset):
    '''
    ImageSampler class - a class for sampling images from the dataset

    Args:
        dataset_path (str): path to dataset
        use_cuda (bool): whether to use cuda for image processing
            If Ture there will be ~400M * num_of_processes additional GPU memory usage.
            It's recommended to set the number of processes to round 4 if use_cuda is True.
            Use False if there is not enough GPU memory, or the CPU is not the bottleneck.

    Methods:
        prepare_datasets(tfrecords)
        load_sample(dataset_paths)
        load_sample_tfrecord(dataset_path)
        load_sample_openbot(dataset_path)
        process(img, steering, throttle)
    '''
    def __init__(self, dataset_path, use_cuda=True):
        self.datasets = []
        self.size = 0
        self.imgs = []
        self.steering = []
        self.throttle = []

        if use_cuda:
            self.device = device
        else:
            self.device = torch.device('cpu')

        self.transform = transforms.Compose([
            transforms.Resize((224, 224), antialias=False),
            transforms.ColorJitter(brightness=0.1, contrast=0.1, hue=0.05, saturation=0.05)
        ])

        self.steering_factor = 208  # when steering is 1, we move 300 pixel (assumption)
        max_aug = 208
        self.max_steering_aug = max_aug / self.steering_factor
        self.scale = self.max_steering_aug / 2
        self.prepare_datasets(dataset_path)

    def load_sample_tfrecord(self, dataset_path):
        '''
        Loads a sample from a tfrecord dataset
        Args:
            dataset_path (str): path to dataset
        Returns:
            list: list of samples
        '''
        from torchdata.datapipes.iter import FileOpener
        return [
            (sample["steer"].item(), sample["throttle"].item(), sample["image"][0]) 
            for sample in FileOpener(dataset_path, mode="b").load_from_tfrecord()
        ]

    def load_sample_openbot(self, dataset_path):
        '''
        Loads a sample from an openbot dataset
        Args:
            dataset_path (str): path to dataset
        Returns:
            list: list of samples
        '''
        samples = []
        count = 0
        for image_path, ctrl_cmd in load_labels(dataset_path, list_dirs(dataset_path)).items():
            if pathlib.Path(image_path).exists():

                samples.append((
                    float(ctrl_cmd[1]) / 255.0,  # steer
                    float(ctrl_cmd[0]) / 255.0,  # throttle
                    image_path,  # image
                ))
            else:
<<<<<<< HEAD
                log.debug(f"File not found: {image_path}")
=======
                # XXX: do not report every missing file before we fix the frame matching problem
                count += 1
>>>>>>> 29a16b78

        log.error(f"Found {count} missing images")
        return samples

    def load_sample(self, dataset_paths):
        '''
        Loads a sample from a generic dataset
        Args:
            dataset_paths (str): path to dataset
        Returns:
            list: list of samples
        '''
        # XXX: Some compatibility with old tfrecord datasets
        # This is not that efficient, so eventually we will  
        # put everything into a datapipe.
        samples = []
        for dataset_path in dataset_paths:
            if not pathlib.Path(dataset_path).is_dir():
                samples.extend(self.load_sample_tfrecord([dataset_path]))
            else:
                samples.extend(self.load_sample_openbot(dataset_path))

        return samples

    def prepare_datasets(self, dataset_paths):
        """adds the datasets found in directories: dirs to each of their corresponding member variables

        Parameters:
        -----------
        dirs : string/list of strings
            Directories where dataset is stored"""
        dataset = self.load_sample(dataset_paths)
        self.size = len(dataset)
        self.steering, self.throttle, self.imgs = mp_sharedmap.map(process_data, dataset)

    def process_image(self, img, aug_pixel, rangeY=(136, 360), rangeX=(208, 432), endShape=(224, 224)):
        '''
        Processes an image and returns it in the correct format
        Args:
            img (np.array): image to be processed
            aug_pixel (int): number of pixels to augment
            rangeY (tuple): range of pixels in Y direction to crop
            rangeX (tuple): range of pixels in X direction to crop
            endShape (tuple): shape of the output image
        Returns:
            np.array: processed image
        Note:
            change the value of rangeY to(58,282) for center crop and (136,360) for bottom crop
        '''
        new_rangeX = (rangeX[0] + aug_pixel, rangeX[1] + aug_pixel)
        img = img[:, rangeY[0]:rangeY[1], new_rangeX[0]:new_rangeX[1]]
        return self.transform(img)

    def process(self, img, steering, throttle):
        '''
        Processes an image and returns it in the correct format, applies translation
        Args:
            img (np.array): image to be processed
            steering (float): steering angle
            throttle (float): throttle angle
        Returns:
            np.array: processed image
            float: steering angle
            float: throttle
        '''
        max_steering_aug = self.max_steering_aug
        scale = self.scale

        # Translate the image randomly
        loc = steering
        l = max(-1, loc - max_steering_aug)
        r = min(1, loc + max_steering_aug)
        a, b = (l - loc) / scale, (r - loc) / scale
        r = truncnorm(a, b, loc, scale).rvs().astype('float32')
        diff = steering - r
        aug = np.floor(diff * self.steering_factor).astype('int32')
        steering = r  # The pixel to angle conversion is approximate

        img = self.process_image(img.to(self.device), aug)
        return img, steering, throttle

    def __len__(self):
        return self.size

    def __getitem__(self, index):
        img = self.imgs[index]
        steering = self.steering[index]
        throttle = self.throttle[index]

        return *self.process(img, steering, throttle),


def load_full_dataset(dataset_paths, train_test_split=0.8):
    '''
    Loads a full dataset from a list of paths
    Args:
        dataset_paths (list): list of paths to datasets
        train_test_split (float): percentage of data to be used for training
    Returns:
        tuple: trainset, testset
    '''
    train_datasets = []
    test_datasets = []
    for dataset_path in dataset_paths:
        dataset_path = pathlib.Path(dataset_path)
        if not dataset_path.is_dir():
            train_datasets.append(dataset_path)
        else:
            if (dataset_path / "train").is_dir():
                train_datasets.append(dataset_path / "train")
            if (dataset_path / "tfrecords" / "train.tfrec").exists():
                train_datasets.append(dataset_path / "tfrecords" / "train.tfrec")
            if (dataset_path / "test").is_dir():
                test_datasets.append(dataset_path / "test")

    trainset = ImageSampler(train_datasets)
    if test_datasets:
        testset = ImageSampler(test_datasets)
    else:
        train_size = int(len(trainset) * train_test_split)
        trainset, testset = random_split(trainset, [train_size, len(trainset) - train_size])

    log.info(f"Training: {len(trainset)}, Testing {len(testset)}")
    return trainset, testset<|MERGE_RESOLUTION|>--- conflicted
+++ resolved
@@ -112,12 +112,9 @@
                     image_path,  # image
                 ))
             else:
-<<<<<<< HEAD
                 log.debug(f"File not found: {image_path}")
-=======
                 # XXX: do not report every missing file before we fix the frame matching problem
                 count += 1
->>>>>>> 29a16b78
 
         log.error(f"Found {count} missing images")
         return samples
