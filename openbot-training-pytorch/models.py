--- conflicted
+++ resolved
@@ -11,7 +11,6 @@
 from torch import nn
 from torchvision.models import ViT_B_16_Weights, vit_b_16
 
-<<<<<<< HEAD
 if torch.cuda.is_available():
     device = torch.device("cuda")
 else:
@@ -26,8 +25,6 @@
         Y = X*self.crop_matrix
         return Y
 
-=======
->>>>>>> acf3cf07
 class EdgeKernel(nn.Module):
     '''
     EdgeKernel class - used to define a convolutional layer that filters edges from images
@@ -171,11 +168,7 @@
         load_model(model_name): load model from hub by name
     '''
     NAME = None
-<<<<<<< HEAD
-    def __init__(self, edge_filter=True, old_model=False, crop_image=False):
-=======
-    def __init__(self, edge_filter : bool = True, old_model : bool = False) -> None:
->>>>>>> acf3cf07
+    def __init__(self, edge_filter : bool = True, old_model : bool = False, crop_image : bool = False) -> None:
         super().__init__()
         self.filter = EdgeKernel(3) if edge_filter else nn.Identity()
         self.crop = CropKernel(3,90) if crop_image else nn.Identity()
